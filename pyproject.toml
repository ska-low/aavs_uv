--- conflicted
+++ resolved
@@ -1,10 +1,6 @@
 [tool.poetry]
 name = "aavs-uv"
-<<<<<<< HEAD
 version = "1.6.0"
-=======
-version = "1.5.2"
->>>>>>> a720d36f
 description = "SKA-low Aperture Array Verification Systems (AAVS) Interferometry UV utilities."
 authors = ["Danny C. Price"]
 license = "BSD"
